# Changelog
All notable changes to this project will be documented in this file.

The format is based on [Keep a Changelog](https://keepachangelog.com/en/1.1.0/),
and this project adheres to [Semantic Versioning](https://semver.org/spec/v2.0.0.html).

<<<<<<< HEAD
## [0.13.0] - 2023-11-13
### Added
- Adding or removing interfaces from a device while the device is connected.
  If an interface is added or removed the new device introspection is immediately sent to Astarte.
- GRPC transport implementation. Connection to the Astarte message hub through GRPC is provided
  by the new class `DeviceGrpc`.

### Changed
- Callbacks should be set using the `set_events_callbacks` method instead of setting the attributes
  directly.
- `asyncio` loop is argument of `set_events_callbacks` instead of class constructor.
- `Device` class is now an abstract class representing a generic device with no transport
  implementation.
  The functionality previously provided by `Device` is now provided by `DeviceMqtt` with identical
  APIs.

=======
## [0.12.1] - 2024-02-22
>>>>>>> 50458366
### Fixed
- False values on boolean endpoints for server owned interfaces are correctly processed.
- Dependency `paho-mqtt` is locked to v1.6.1 due to incompatibility with the latest version.

## [0.12.0] - 2023-07-31
### Added
- The following exceptions: `ValidationError`, `PersistencyDirectoryNotFoundError`,
  `InterfaceFileNotFoundError`, `InterfaceFileDecodeError`, `InterfaceNotFoundError`,
  `JWTGenerationError`.
- Persistency support for properties. Server and device properties values are now stored in
  non volatile memory.
  - The new `AstarteDatabase` abstract class has been created. This class can be derived to provide
    a custom database implementation for caching Astarte properties.
  - An optional `database` parameter has been added to the constructor of the `Device`
    class. It can be used to pass a custom database implementation that will be used
    to cache properties.
    If no custom database is specified, a native SQLite database will be used to store the
    properties in a subdirectory of the `persistency_dir`.

### Fixed
- Sending zero payloads for endpoints in property interfaces was unsetting the property.

### Removed
- Drop support for Python 3.7.

## [0.11.0] - 2023-03-16
### Added
- Initial Astarte device SDK release<|MERGE_RESOLUTION|>--- conflicted
+++ resolved
@@ -4,7 +4,12 @@
 The format is based on [Keep a Changelog](https://keepachangelog.com/en/1.1.0/),
 and this project adheres to [Semantic Versioning](https://semver.org/spec/v2.0.0.html).
 
-<<<<<<< HEAD
+## [0.13.1] - Unreleased
+
+## [0.12.1] - 2024-02-22
+### Fixed
+- Dependency `paho-mqtt` is locked to v1.6.1 due to incompatibility with the latest version.
+
 ## [0.13.0] - 2023-11-13
 ### Added
 - Adding or removing interfaces from a device while the device is connected.
@@ -21,12 +26,8 @@
   The functionality previously provided by `Device` is now provided by `DeviceMqtt` with identical
   APIs.
 
-=======
-## [0.12.1] - 2024-02-22
->>>>>>> 50458366
 ### Fixed
 - False values on boolean endpoints for server owned interfaces are correctly processed.
-- Dependency `paho-mqtt` is locked to v1.6.1 due to incompatibility with the latest version.
 
 ## [0.12.0] - 2023-07-31
 ### Added
